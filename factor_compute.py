--- conflicted
+++ resolved
@@ -7,16 +7,9 @@
 import pandas as pd
 import numpy as np
 import datetime
-<<<<<<< HEAD
-from typing import List, Dict, Union, Iterator
-import os
-import numpy as np
-from scipy import stats
-=======
 from typing import List, Dict, Union, Tuple
 import os
 import gc
->>>>>>> 187d5af5
 
 def run_factor_compute(df: pd.DataFrame, 
                       factor_name: str = None, 
@@ -588,311 +581,6 @@
         
         # 释放内存
         del contract_df
-        gc.collect()
-    
-    # 如果需要调整符号
-    if adjust_sign:
-        print("\n调整因子符号...")
-        result_df = adjust_factor_signs(result_df, factor_names=factor_names)
-    
-    print("\n按合约计算因子完成!")
-    return result_df
-
-def compute_factors_in_chunks(df: pd.DataFrame, 
-                             factor_names: List[str], 
-                             chunk_size: int = 500000, 
-                             overlap_size: int = 100000,
-                             adjust_sign: bool = False,
-                             return_periods: List[int] = None) -> pd.DataFrame:
-    """
-    分块计算因子，用于处理大规模数据，并解决滑动窗口因子边界问题
-    
-    Args:
-        df: 输入的DataFrame数据
-        factor_names: 要计算的因子名称列表
-        chunk_size: 每块数据的大小
-        overlap_size: 块之间的重叠区域大小，用于解决历史滑动窗口因子边界问题
-        adjust_sign: 是否根据IC调整因子符号
-        return_periods: 用于计算IC的收益率周期，默认为[10]
-        
-    Returns:
-        添加了所有因子的DataFrame
-    """
-    # 注册所有因子
-    register_all_factors()
-    
-    # 设置默认的收益率周期
-    if return_periods is None:
-        return_periods = [10]
-    
-    # 确保数据是按时间排序的
-    if 'DateTime' in df.columns:
-        df = df.sort_values(['DateTime', 'InstruID']).reset_index(drop=True)
-    elif 'TradDay' in df.columns and 'UpdateTime' in df.columns:
-        df = df.sort_values(['TradDay', 'UpdateTime', 'InstruID']).reset_index(drop=True)
-    elif 'date' in df.columns:
-        df = df.sort_values(['date', 'InstruID']).reset_index(drop=True)
-    
-    # 确保重叠区域大小合理
-    if overlap_size >= chunk_size:
-        overlap_size = chunk_size // 2
-        print(f"重叠区域大小调整为: {overlap_size}")
-    
-    # 获取数据集大小
-    total_rows = len(df)
-    print(f"数据集总行数: {total_rows}")
-    print(f"分块大小: {chunk_size}, 重叠区域: {overlap_size}")
-    
-    # 计算需要处理的块数
-    num_chunks = (total_rows - overlap_size) // (chunk_size - overlap_size)
-    if (total_rows - overlap_size) % (chunk_size - overlap_size) > 0:
-        num_chunks += 1
-    
-    print(f"需要处理的块数: {num_chunks}")
-    
-    # 初始化结果数据框
-    final_df = df.copy()
-    # 用于存储每个因子的值
-    factor_values = {factor: pd.Series(index=df.index, dtype='float64') for factor in factor_names}
-    
-    # 获取因子信息
-    factor_info = FactorManager.get_factor_info()
-    
-    # 按块处理数据
-    for chunk_idx in range(num_chunks):
-        # 计算当前块的起始索引和结束索引
-        start_idx = chunk_idx * (chunk_size - overlap_size)
-        end_idx = min(start_idx + chunk_size, total_rows)
-        
-        # 对第一个块，始终从0开始
-        if chunk_idx == 0:
-            start_idx = 0
-        
-        # 提取当前块的数据
-        chunk_df = df.iloc[start_idx:end_idx].copy()
-        
-        # 输出处理进度
-        print(f"\n处理第 {chunk_idx + 1}/{num_chunks} 块数据 (索引 {start_idx} 到 {end_idx-1}), 大小: {len(chunk_df)} 行")
-        
-        # 计算当前块的因子
-        chunk_with_factors = compute_multiple_factors(chunk_df, factor_names, adjust_sign=False)
-        
-        # 如果需要调整符号，在当前块上直接计算和调整
-        if adjust_sign:
-            try:
-                print(f"调整第 {chunk_idx + 1} 块的因子符号...")
-                # 计算前向收益率
-                test_df = FactorsTester.calculate_forward_returns(chunk_with_factors, periods=return_periods)
-                
-                # 为每个因子计算IC值并调整符号
-                config = FactorTestConfig(return_periods=return_periods)
-                for factor_name in factor_names:
-                    if factor_name in chunk_with_factors.columns:
-                        # 计算IC
-                        ic_df = FactorsTester.calculate_ic(
-                            test_df, 
-                            factor_names=factor_name,
-                            return_periods=return_periods, 
-                            method=config.ic_method
-                        )
-                        
-                        # 获取平均IC
-                        if not ic_df.empty:
-                            ic_col = f'{factor_name}_{return_periods[0]}period_ic'
-                            if ic_col in ic_df.columns:
-                                mean_ic = ic_df[ic_col].mean()
-                                
-                                # 如果IC为负，调整因子符号
-                                if mean_ic < 0:
-                                    chunk_with_factors[factor_name] = -chunk_with_factors[factor_name]
-                                    print(f"  调整因子 {factor_name} 的符号 (块内平均IC: {mean_ic:.4f})")
-            except Exception as e:
-                print(f"调整第 {chunk_idx + 1} 块因子符号时出错: {str(e)}")
-                print("继续使用未调整的因子值")
-        
-        # 有效数据区域计算：排除头部重叠区域
-        valid_start_idx = 0
-        valid_end_idx = len(chunk_df)
-        
-        # 确定有效区域 (排除重叠区域的开始部分，第一个块除外)
-        # 因为大多数因子只依赖历史数据，头部可能缺乏足够的历史计算窗口
-        if chunk_idx > 0:
-            valid_start_idx = overlap_size
-        
-        # 不排除尾部区域，因为大多数因子不依赖未来数据
-        
-        # 提取有效区域的因子值并更新最终结果
-        for factor in factor_names:
-            if factor in chunk_with_factors.columns:
-                # 取当前块的有效区域
-                valid_chunk_indices = chunk_df.index[valid_start_idx:valid_end_idx]
-                original_indices = df.index[start_idx + valid_start_idx:start_idx + valid_end_idx]
-                
-                # 将有效区域的因子值赋给最终结果
-                if len(valid_chunk_indices) > 0:
-                    # 确保索引匹配
-                    factor_values[factor].loc[original_indices] = chunk_with_factors.loc[valid_chunk_indices, factor].values
-        
-        # 释放内存
-        del chunk_df, chunk_with_factors
-        import gc
-        gc.collect()
-        print(f"第 {chunk_idx + 1} 块处理完成，已释放内存")
-    
-    # 将计算的因子添加到最终结果中
-    for factor in factor_names:
-        if not factor_values[factor].isna().all():  # 确保有计算结果
-            final_df[factor] = factor_values[factor]
-            print(f"因子 {factor} 添加完成，非空值: {factor_values[factor].count()}/{len(factor_values[factor])}")
-    
-    print("\n分块因子计算完成!")
-    return final_df
-
-def adjust_factor_signs_in_chunks(df: pd.DataFrame, 
-                                factor_names: List[str] = None, 
-                                return_periods: List[int] = None,
-                                chunk_size: int = 500000) -> pd.DataFrame:
-    """
-    分块调整因子符号，避免内存溢出
-    
-    Args:
-        df: 包含因子的DataFrame数据
-        factor_names: 要调整的因子列表，如果为None则调整所有可用因子
-        return_periods: 用于计算IC的收益率周期，默认为[10]
-        chunk_size: 每次处理的数据块大小
-        
-    Returns:
-        调整符号后的DataFrame
-    """
-    result_df = df.copy()
-    
-    # 如果未指定因子，则获取所有已计算的因子
-    if factor_names is None:
-        factor_info = FactorManager.get_factor_info()
-        all_factors = factor_info['name'].tolist()
-        factor_names = [col for col in df.columns if col in all_factors]
-    
-    # 使用默认收益率周期
-    if return_periods is None:
-        return_periods = [10]
-        
-    print(f"\n开始分块调整 {len(factor_names)} 个因子的符号...")
-    
-    # 为每个因子确定符号调整方向
-    factor_signs = {}  # 存储每个因子是否需要反转符号
-    
-    # 获取数据集大小
-    total_rows = len(df)
-    num_chunks = (total_rows + chunk_size - 1) // chunk_size
-    
-    # 按因子分别处理，降低内存压力
-    for factor_name in factor_names:
-        if factor_name not in result_df.columns:
-            print(f"警告: 因子 {factor_name} 不在数据中，跳过")
-            continue
-            
-        # 计算抽样的IC值
-        ic_values = []
-        
-        # 对每个块计算IC，然后合并结果
-        for chunk_idx in range(num_chunks):
-            start_idx = chunk_idx * chunk_size
-            end_idx = min(start_idx + chunk_size, total_rows)
-            
-            chunk_df = result_df.iloc[start_idx:end_idx].copy()
-            
-            # 首先计算前向收益率 (仅处理当前块)
-            try:
-                chunk_df = FactorsTester.calculate_forward_returns(chunk_df, periods=return_periods)
-                
-                # 计算IC (仅使用当前块)
-                config = FactorTestConfig(return_periods=return_periods)
-                ic_df = FactorsTester.calculate_ic(
-                    chunk_df, 
-                    factor_names=factor_name,
-                    return_periods=return_periods, 
-                    method=config.ic_method
-                )
-                
-                if not ic_df.empty:
-                    ic_col = f'{factor_name}_{return_periods[0]}period_ic'
-                    if ic_col in ic_df.columns:
-                        # 收集IC值
-                        ic_values.extend(ic_df[ic_col].dropna().tolist())
-                
-            except Exception as e:
-                print(f"计算因子 {factor_name} 的IC值时出错: {str(e)}")
-                continue
-                
-            # 释放内存
-            del chunk_df
-            gc.collect()
-        
-        # 根据平均IC值确定是否需要调整符号
-        if ic_values:
-            mean_ic = sum(ic_values) / len(ic_values)
-            if mean_ic < 0:
-                factor_signs[factor_name] = -1
-                print(f"因子 {factor_name} 需要反转符号 (平均IC: {mean_ic:.4f})")
-            else:
-                factor_signs[factor_name] = 1
-                print(f"因子 {factor_name} 保持原符号 (平均IC: {mean_ic:.4f})")
-    
-    # 应用符号调整
-    for factor_name, sign in factor_signs.items():
-        if sign == -1:
-            result_df[factor_name] = -result_df[factor_name]
-            print(f"已反转因子 {factor_name} 的符号")
-    
-    print(f"\n分块调整因子符号完成!")        
-    return result_df
-
-def compute_factors_by_contract(df: pd.DataFrame, 
-                              factor_names: List[str], 
-                              adjust_sign: bool = False) -> pd.DataFrame:
-    """
-    按合约分组计算因子，适用于大规模数据处理
-    
-    Args:
-        df: 输入的DataFrame数据
-        factor_names: 要计算的因子名称列表
-        adjust_sign: 是否根据IC调整因子符号
-        
-    Returns:
-        添加了所有因子的DataFrame
-    """
-    # 注册所有因子
-    register_all_factors()
-    
-    # 获取所有唯一合约
-    contracts = df['InstruID'].unique()
-    print(f"共有 {len(contracts)} 个合约需要处理")
-    
-    # 初始化结果数据框
-    result_df = df.copy()
-    
-    # 按合约处理数据
-    for i, contract in enumerate(contracts):
-        print(f"\n处理合约 {i+1}/{len(contracts)}: {contract}")
-        
-        # 提取当前合约的数据
-        contract_df = df[df['InstruID'] == contract].copy()
-        
-        try:
-            # 计算当前合约的因子
-            contract_with_factors = compute_multiple_factors(contract_df, factor_names, adjust_sign=False)
-            
-            # 将计算结果更新回结果数据框
-            for factor in factor_names:
-                if factor in contract_with_factors.columns:
-                    result_df.loc[contract_df.index, factor] = contract_with_factors[factor].values
-            
-        except Exception as e:
-            print(f"计算合约 {contract} 的因子时出错: {str(e)}")
-        
-        # 释放内存
-        del contract_df
-        import gc
         gc.collect()
     
     # 如果需要调整符号
@@ -996,380 +684,6 @@
         
     return result_df
 
-<<<<<<< HEAD
-def compute_and_save_by_date(data_dir: str,
-                            start_date: Union[str, datetime.datetime],
-                            end_date: Union[str, datetime.datetime],
-                            factor_names: List[str],
-                            output_dir: str = "factor_data_by_date",
-                            chunk_size: int = 500000,
-                            overlap_size: int = 100000,
-                            adjust_sign: bool = True,
-                            return_periods: List[int] = None) -> None:
-    """
-    按日期计算因子并分别保存，解决内存问题
-    
-    Args:
-        data_dir: 原始数据所在目录
-        start_date: 开始日期
-        end_date: 结束日期
-        factor_names: 要计算的因子列表
-        output_dir: 输出目录，将按日期保存子文件
-        chunk_size: 计算因子时的分块大小
-        overlap_size: 计算因子时的重叠区域大小
-        adjust_sign: 是否调整因子符号
-        return_periods: 收益率周期列表，用于计算IC和调整符号
-    """
-    # 注册所有因子
-    register_all_factors()
-    
-    # 确保输出目录存在
-    os.makedirs(output_dir, exist_ok=True)
-    
-    # 转换日期
-    start_date = pd.to_datetime(start_date)
-    end_date = pd.to_datetime(end_date)
-    
-    # 生成日期列表
-    date_range = pd.date_range(start=start_date, end=end_date, freq='D')
-    trading_dates = [date for date in date_range if date.weekday() < 5]  # 简单过滤非交易日
-    
-    print(f"将处理从 {start_date.strftime('%Y-%m-%d')} 到 {end_date.strftime('%Y-%m-%d')} 的数据")
-    print(f"预计处理 {len(trading_dates)} 个交易日")
-    
-    # 初始化数据处理器
-    data_processor = FinDataProcessor(data_dir)
-    
-    # 加载因子管理器获取因子信息
-    factor_info = FactorManager.get_factor_info()
-    available_factors = [f for f in factor_names if f in factor_info['name'].tolist()]
-    
-    if not available_factors:
-        print("错误：指定的因子都不可用")
-        return
-    
-    print(f"将计算以下因子: {available_factors}")
-    
-    # 设置默认的收益率周期
-    if return_periods is None:
-        return_periods = [10]
-    
-    # 逐个日期处理
-    processed_dates = []
-    for current_date in trading_dates:
-        date_str = current_date.strftime('%Y%m%d')
-        output_file = os.path.join(output_dir, f"factors_{date_str}.feather")
-        
-        # 如果文件已存在且不强制重新计算，则跳过
-        if os.path.exists(output_file):
-            print(f"日期 {date_str} 的因子数据已存在，跳过计算")
-            processed_dates.append(date_str)
-            continue
-        
-        try:
-            print(f"\n处理日期: {date_str}")
-            
-            # 加载当日数据
-            daily_file = os.path.join(data_dir, f"{date_str}.feather")
-            if not os.path.exists(daily_file):
-                print(f"日期 {date_str} 的数据文件不存在，跳过")
-                continue
-            
-            try:
-                df = pd.read_feather(daily_file)
-                print(f"加载了 {len(df)} 行数据")
-            except Exception as e:
-                print(f"读取文件 {daily_file} 时出错: {str(e)}")
-                continue
-            
-            if df.empty:
-                print(f"日期 {date_str} 的数据为空，跳过")
-                continue
-            
-            # 计算因子
-            print(f"计算因子...")
-            df_with_factors = compute_multiple_factors(df, factor_names, adjust_sign=False)
-            
-            # 计算收益率（如果需要）
-            if adjust_sign or any(f"{p}period_return" not in df_with_factors.columns for p in return_periods):
-                print(f"计算收益率...")
-                
-                # 确保TradDay列存在
-                if 'TradDay' not in df_with_factors.columns and 'DateTime' in df_with_factors.columns:
-                    df_with_factors['TradDay'] = df_with_factors['DateTime'].dt.date
-                
-                # 计算收益率
-                for period in return_periods:
-                    col_name = f'{period}period_return'
-                    if col_name not in df_with_factors.columns:
-                        df_with_factors[col_name] = df_with_factors.groupby('InstruID')['mid_price'].transform(
-                            lambda x: x.pct_change(period).shift(-period)
-                        )
-            
-            # 如果需要调整符号
-            if adjust_sign:
-                print(f"调整因子符号...")
-                for factor in available_factors:
-                    # 计算IC
-                    for period in return_periods:
-                        return_col = f'{period}period_return'
-                        if return_col in df_with_factors.columns and factor in df_with_factors.columns:
-                            # 选择有效数据
-                            valid_data = df_with_factors[[factor, return_col]].dropna()
-                            if len(valid_data) >= 30:  # 最小样本量
-                                # 使用spearman相关系数
-                                ic = stats.spearmanr(valid_data[factor], valid_data[return_col])[0]
-                                if not np.isnan(ic) and ic < 0:
-                                    print(f"  调整因子 {factor} 的符号 (IC={ic:.4f})")
-                                    df_with_factors[factor] = -df_with_factors[factor]
-                                    break  # 一旦调整就退出循环
-            
-            # 保存结果
-            print(f"保存结果到: {output_file}")
-            df_with_factors.to_feather(output_file)
-            processed_dates.append(date_str)
-            
-            # 释放内存
-            del df, df_with_factors
-            import gc
-            gc.collect()
-            
-        except Exception as e:
-            print(f"处理日期 {date_str} 时出错: {str(e)}")
-            import traceback
-            print(traceback.format_exc())
-            continue
-    
-    # 保存处理成功的日期列表
-    dates_file = os.path.join(output_dir, "processed_dates.txt")
-    with open(dates_file, 'w') as f:
-        for date in processed_dates:
-            f.write(f"{date}\n")
-    
-    print(f"\n按日期计算因子完成!")
-    print(f"成功处理了 {len(processed_dates)}/{len(trading_dates)} 个交易日")
-    print(f"结果保存在目录: {output_dir}")
-    print(f"处理成功的日期列表保存在: {dates_file}")
-
-def load_factors_by_date_range(factors_dir: str,
-                              start_date: Union[str, datetime.datetime] = None,
-                              end_date: Union[str, datetime.datetime] = None,
-                              factor_names: List[str] = None) -> pd.DataFrame:
-    """
-    加载指定日期范围内的因子数据
-    
-    Args:
-        factors_dir: 因子数据目录，包含按日期保存的feather文件
-        start_date: 开始日期，如果为None则从最早的日期开始
-        end_date: 结束日期，如果为None则到最晚的日期结束
-        factor_names: 要加载的因子列表，如果为None则加载所有因子
-        
-    Returns:
-        合并后的DataFrame
-    """
-    # 获取所有可用的日期文件
-    files = os.listdir(factors_dir)
-    factor_files = [f for f in files if f.startswith("factors_") and f.endswith(".feather")]
-    
-    if not factor_files:
-        raise ValueError(f"目录 {factors_dir} 中没有找到因子数据文件")
-    
-    # 转换日期
-    if start_date is not None:
-        start_date = pd.to_datetime(start_date)
-    
-    if end_date is not None:
-        end_date = pd.to_datetime(end_date)
-    
-    # 解析文件名中的日期
-    file_dates = []
-    for file in factor_files:
-        try:
-            date_str = file[8:16]  # 提取文件名中的日期部分 (factors_YYYYMMDD.feather)
-            date = pd.to_datetime(date_str)
-            file_dates.append((date, file))
-        except:
-            continue
-    
-    # 按日期排序
-    file_dates.sort(key=lambda x: x[0])
-    
-    # 筛选日期范围
-    if start_date is not None:
-        file_dates = [(date, file) for date, file in file_dates if date >= start_date]
-    
-    if end_date is not None:
-        file_dates = [(date, file) for date, file in file_dates if date <= end_date]
-    
-    if not file_dates:
-        raise ValueError(f"在指定的日期范围内没有找到因子数据文件")
-    
-    # 加载并合并数据
-    all_data = []
-    total_files = len(file_dates)
-    
-    print(f"将加载 {total_files} 个日期的因子数据")
-    
-    for i, (date, file) in enumerate(file_dates):
-        try:
-            print(f"加载 {i+1}/{total_files}: {date.strftime('%Y-%m-%d')} ({file})")
-            filepath = os.path.join(factors_dir, file)
-            df = pd.read_feather(filepath)
-            
-            # 如果指定了因子名称，则只保留需要的列
-            if factor_names is not None:
-                # 确保保留基本列
-                base_cols = ['InstruID', 'DateTime', 'TradDay', 'date']
-                keep_cols = [col for col in base_cols if col in df.columns]
-                # 添加指定的因子列
-                for factor in factor_names:
-                    if factor in df.columns:
-                        keep_cols.append(factor)
-                # 添加收益率列
-                return_cols = [col for col in df.columns if 'period_return' in col]
-                keep_cols.extend(return_cols)
-                
-                # 只保留需要的列
-                df = df[list(set(keep_cols))]
-            
-            all_data.append(df)
-            
-            # 释放内存
-            del df
-            import gc
-            gc.collect()
-            
-        except Exception as e:
-            print(f"加载文件 {file} 时出错: {str(e)}")
-            continue
-    
-    if not all_data:
-        raise ValueError("所有文件加载失败")
-    
-    # 合并所有数据
-    print("合并所有数据...")
-    result = pd.concat(all_data, ignore_index=True)
-    
-    # 清理内存
-    del all_data
-    gc.collect()
-    
-    # 确保数据按时间排序
-    if 'DateTime' in result.columns:
-        result = result.sort_values(['DateTime', 'InstruID'])
-    elif 'TradDay' in result.columns:
-        result = result.sort_values(['TradDay', 'InstruID'])
-    elif 'date' in result.columns:
-        result = result.sort_values(['date', 'InstruID'])
-    
-    print(f"成功加载了 {len(result)} 行数据")
-    
-    return result
-
-def create_batch_generator(factors_dir: str,
-                          batch_size: int = 5,
-                          factor_names: List[str] = None,
-                          return_col: str = '10period_return') -> Iterator[pd.DataFrame]:
-    """
-    创建按批次加载因子数据的生成器
-    
-    Args:
-        factors_dir: 因子数据目录，包含按日期保存的feather文件
-        batch_size: 每批加载的日期数量
-        factor_names: 要加载的因子列表，如果为None则加载所有因子
-        return_col: 收益率列名
-        
-    Returns:
-        生成器，每次返回一批数据
-    """
-    # 获取并排序所有处理过的日期
-    try:
-        with open(os.path.join(factors_dir, "processed_dates.txt"), 'r') as f:
-            dates = [line.strip() for line in f.readlines()]
-    except:
-        # 如果没有日期列表文件，则从目录中获取所有日期
-        files = os.listdir(factors_dir)
-        dates = []
-        for file in files:
-            if file.startswith("factors_") and file.endswith(".feather"):
-                try:
-                    date_str = file[8:16]  # 提取文件名中的日期部分
-                    dates.append(date_str)
-                except:
-                    continue
-    
-    # 按日期排序
-    dates.sort()
-    
-    # 分批处理
-    total_dates = len(dates)
-    batches = (total_dates + batch_size - 1) // batch_size
-    
-    print(f"共有 {total_dates} 个日期，将分成 {batches} 批处理")
-    
-    for i in range(batches):
-        start_idx = i * batch_size
-        end_idx = min(start_idx + batch_size, total_dates)
-        batch_dates = dates[start_idx:end_idx]
-        
-        print(f"加载第 {i+1}/{batches} 批，包含日期: {batch_dates}")
-        
-        # 加载这一批的数据
-        batch_data = []
-        for date_str in batch_dates:
-            try:
-                file_path = os.path.join(factors_dir, f"factors_{date_str}.feather")
-                if not os.path.exists(file_path):
-                    print(f"文件不存在: {file_path}")
-                    continue
-                
-                df = pd.read_feather(file_path)
-                
-                # 如果指定了因子名称，则只保留需要的列
-                if factor_names is not None:
-                    # 确保保留基本列
-                    base_cols = ['InstruID', 'DateTime', 'TradDay', 'date']
-                    keep_cols = [col for col in base_cols if col in df.columns]
-                    # 添加指定的因子列
-                    for factor in factor_names:
-                        if factor in df.columns:
-                            keep_cols.append(factor)
-                    # 添加指定的收益率列
-                    if return_col in df.columns:
-                        keep_cols.append(return_col)
-                    
-                    # 只保留需要的列
-                    df = df[list(set(keep_cols))]
-                
-                batch_data.append(df)
-                
-            except Exception as e:
-                print(f"加载日期 {date_str} 数据时出错: {str(e)}")
-                continue
-        
-        if batch_data:
-            # 合并批次数据
-            batch_df = pd.concat(batch_data, ignore_index=True)
-            
-            # 清理内存
-            del batch_data
-            import gc
-            gc.collect()
-            
-            # 确保结果中包含必要的列
-            required_cols = factor_names if factor_names else []
-            if return_col:
-                required_cols.append(return_col)
-            
-            missing_cols = [col for col in required_cols if col not in batch_df.columns]
-            if missing_cols:
-                print(f"警告: 批次数据中缺少以下列: {missing_cols}")
-            
-            # 返回这一批数据
-            yield batch_df
-        else:
-            print(f"第 {i+1} 批没有有效数据，跳过")
-=======
 # 添加因子平滑函数
 def smooth_factor(df: pd.DataFrame, 
                  factor_name: str, 
@@ -1497,44 +811,27 @@
     
     print(f"批量平滑完成，共添加 {len(smoothed_names)} 个平滑因子")
     return result_df, smoothed_names
->>>>>>> 187d5af5
 
 if __name__ == "__main__":
-    import argparse
-    
-    parser = argparse.ArgumentParser(description='计算因子并按日期保存')
-    parser.add_argument('--data-dir', type=str, default='data', help='数据目录')
-    parser.add_argument('--output-dir', type=str, default='factor_data_by_date', help='输出目录')
-    parser.add_argument('--start-date', type=str, default='2022-01-01', help='开始日期，格式：YYYY-MM-DD')
-    parser.add_argument('--end-date', type=str, default='2022-12-31', help='结束日期，格式：YYYY-MM-DD')
-    parser.add_argument('--factor', type=str, default=None, help='要计算的因子名称，如果不指定则计算所有因子')
-    args = parser.parse_args()
-    
-    # 注册所有因子
-    register_all_factors()
-    
-    # 确定要计算的因子
-    if args.factor:
-        factor_names = [args.factor]
-    else:
-        # 获取所有因子
-        factor_info = FactorManager.get_factor_info()
-        factor_names = factor_info['name'].tolist()
-    
-    # 按日期计算并保存因子
-    compute_and_save_by_date(
-        data_dir=args.data_dir,
-        start_date=args.start_date,
-        end_date=args.end_date,
-        factor_names=factor_names,
-        output_dir=args.output_dir
+    df = pd.read_feather("data.feather")
+    
+    # 示例1：计算单个因子
+    df_with_factor = compute_factor(df, factor_name="price_reversal")
+    
+    # 示例2：批量计算多个因子
+    factors_to_compute = ['price_reversal', 'kyle_lambda', 'unit_return_volume']
+    df_with_factors = compute_multiple_factors(df, factors_to_compute)
+    
+    # 示例3：计算并测试因子
+    results = run_factor_compute(df, factor_name="price_reversal")
+    
+    # 示例4：使用自定义配置测试因子
+    custom_config = FactorTestConfig(
+        ic_method='pearson',
+        ic_threshold=0.03,
+        ir_threshold=0.6
     )
-    
-    print("\n示例：如何加载计算好的因子数据")
-    print("方法1：加载指定日期范围的所有数据")
-    print("    df = load_factors_by_date_range('factor_data_by_date', '2022-01-01', '2022-01-31')")
-    
-    print("\n方法2：使用批次生成器逐批加载数据")
-    print("    for batch_df in create_batch_generator('factor_data_by_date', batch_size=5):")
-    print("        # 处理每一批数据")
-    print("        process_batch(batch_df)")+    results = run_factor_compute(df, factor_name="weighted_momentum_10t", config=custom_config, return_periods=[100])
+    
+    # 示例5：显示所有因子
+    run_factor_compute(df)