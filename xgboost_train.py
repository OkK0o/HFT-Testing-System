--- conflicted
+++ resolved
@@ -11,319 +11,6 @@
 import os
 from datetime import datetime
 import argparse
-<<<<<<< HEAD
-import pyarrow as pa
-import pyarrow.feather as feather
-import xgboost as xgb
-from sklearn.preprocessing import RobustScaler
-
-def load_data_by_date(file_path, start_date=None, end_date=None):
-    """按日期范围加载数据"""
-    print("按日期范围加载数据...")
-    reader = pa.ipc.RecordBatchFileReader(pa.memory_map(file_path))
-    
-    # 如果没有指定日期范围，使用所有数据
-    if start_date is None and end_date is None:
-        print("使用所有数据")
-        start_date = '2022-01-01'  # 设置一个默认的开始日期
-        end_date = '2024-12-31'    # 设置一个默认的结束日期
-    
-    # 转换日期格式
-    start_date = pd.to_datetime(start_date).date()
-    end_date = pd.to_datetime(end_date).date()
-    
-    print(f"加载 {start_date} 至 {end_date} 的数据")
-    
-    # 按日期分块读取数据
-    data_chunks = []
-    
-    for batch_idx in range(reader.num_record_batches):
-        batch = reader.get_batch(batch_idx)
-        chunk_df = batch.to_pandas()
-        
-        # 确保DateTime列存在
-        if 'DateTime' not in chunk_df.columns:
-            continue
-            
-        # 转换日期
-        chunk_df['date'] = chunk_df['DateTime'].dt.date
-        
-        # 过滤日期范围
-        mask = (chunk_df['date'] >= start_date) & (chunk_df['date'] <= end_date)
-        chunk_df = chunk_df[mask]
-        
-        if len(chunk_df) == 0:
-            continue
-            
-        data_chunks.append(chunk_df)
-    
-    if not data_chunks:
-        print("警告：在指定日期范围内没有找到数据")
-        return pd.DataFrame()
-    
-    df = pd.concat(data_chunks, ignore_index=True)
-    print(f"数据加载完成，共 {len(df)} 行")
-    return df
-
-def train_xgboost_with_bayesian(file_path, 
-                              target_col='10period_return', 
-                              feature_cols=None, 
-                              train_days=3,
-                              val_days=1,
-                              test_days=1,
-                              min_train_samples=1000,
-                              n_bayesian_iter=50,
-                              output_dir="xgboost_bayesian_results",
-                              standardize=True,
-                              start_date=None,
-                              end_date=None):
-    """
-    使用贝叶斯优化训练XGBoost模型，采用滚动窗口方式，流式加载数据
-    """
-    # 创建输出目录
-    os.makedirs(output_dir, exist_ok=True)
-    
-    # 初始化结果存储
-    all_metrics = []
-    window_results = []
-    
-    # 读取数据文件
-    reader = pa.ipc.RecordBatchFileReader(pa.memory_map(file_path))
-    
-    # 如果没有指定日期范围，使用所有数据
-    if start_date is None and end_date is None:
-        print("使用所有数据")
-        start_date = '2022-01-01'  # 设置一个默认的开始日期
-        end_date = '2024-12-31'    # 设置一个默认的结束日期
-    
-    # 转换日期格式
-    start_date = pd.to_datetime(start_date).date()
-    end_date = pd.to_datetime(end_date).date()
-    
-    print(f"加载 {start_date} 至 {end_date} 的数据")
-    
-    # 按批次读取数据
-    current_window_data = []
-    current_date = None
-    
-    for batch_idx in range(reader.num_record_batches):
-        batch = reader.get_batch(batch_idx)
-        chunk_df = batch.to_pandas()
-        
-        # 确保DateTime列存在
-        if 'DateTime' not in chunk_df.columns:
-            continue
-            
-        # 转换日期
-        chunk_df['date'] = chunk_df['DateTime'].dt.date
-        
-        # 过滤日期范围
-        mask = (chunk_df['date'] >= start_date) & (chunk_df['date'] <= end_date)
-        chunk_df = chunk_df[mask]
-        
-        if len(chunk_df) == 0:
-            continue
-            
-        # 按日期分组处理
-        for date, group in chunk_df.groupby('date'):
-            if date != current_date:
-                # 处理前一个日期的数据
-                if current_window_data:
-                    window_df = pd.concat(current_window_data, ignore_index=True)
-                    process_window(window_df, date, feature_cols, target_col, 
-                                 train_days, val_days, test_days, min_train_samples,
-                                 standardize, all_metrics, window_results)
-                current_date = date
-                current_window_data = []
-            
-            current_window_data.append(group)
-    
-    # 处理最后一个日期的数据
-    if current_window_data:
-        window_df = pd.concat(current_window_data, ignore_index=True)
-        process_window(window_df, current_date, feature_cols, target_col, 
-                      train_days, val_days, test_days, min_train_samples,
-                      standardize, all_metrics, window_results)
-    
-    # 保存结果
-    if all_metrics:
-        metrics_df = pd.DataFrame(all_metrics)
-        metrics_df.to_csv(f"{output_dir}/all_window_metrics.csv", index=False)
-        
-        # 计算整体评估指标
-        print("\n整体评估指标:")
-        print(f"共训练了 {len(all_metrics)} 个窗口")
-        
-        window_ics = metrics_df['ic']
-        print(f"窗口IC统计:")
-        print(f"  平均: {window_ics.mean():.6f}")
-        print(f"  最大: {window_ics.max():.6f}")
-        print(f"  最小: {window_ics.min():.6f}")
-        print(f"  标准差: {window_ics.std():.6f}")
-        print(f"  正IC占比: {(window_ics > 0).mean() * 100:.2f}%")
-        
-        dir_acc = metrics_df['direction_accuracy']
-        print(f"窗口方向准确率统计:")
-        print(f"  平均: {dir_acc.mean():.6f}")
-        print(f"  最大: {dir_acc.max():.6f}")
-        print(f"  最小: {dir_acc.min():.6f}")
-        print(f"  标准差: {dir_acc.std():.6f}")
-        print(f"  优于随机(>0.5)占比: {(dir_acc > 0.5).mean() * 100:.2f}%")
-        
-        return {
-            'window_results': window_results,
-            'metrics': metrics_df
-        }
-    else:
-        print("没有足够的数据进行训练")
-        return None
-
-def process_window(window_df, current_date, feature_cols, target_col, 
-                  train_days, val_days, test_days, min_train_samples,
-                  standardize, all_metrics, window_results):
-    """处理单个窗口的数据"""
-    # 数据预处理
-    window_df.replace([np.inf, -np.inf], np.nan, inplace=True)
-    if window_df.isnull().values.any():
-        window_df.fillna(method='ffill', inplace=True)
-    
-    # 目标变量放大以提高数值精度
-    scale_factor = 10000
-    window_df[f'{target_col}_scaled'] = window_df[target_col] * scale_factor
-    target_col_scaled = f'{target_col}_scaled'
-    
-    # 准备特征和标签
-    date = pd.to_datetime(window_df['TradDay'])
-    
-    # 创建训练、验证和测试掩码
-    train_mask = date == current_date
-    val_mask = date == current_date + pd.Timedelta(days=1)
-    test_mask = date == current_date + pd.Timedelta(days=2)
-    
-    # 准备当前窗口的数据
-    X_train = window_df[train_mask][feature_cols]
-    y_train = window_df[train_mask][target_col_scaled]
-    X_val = window_df[val_mask][feature_cols]
-    y_val = window_df[val_mask][target_col_scaled]
-    X_test = window_df[test_mask][feature_cols]
-    y_test = window_df[test_mask][target_col]
-    
-    print(f"\n处理日期 {current_date} 的数据:")
-    print(f"训练样本: {X_train.shape[0]}")
-    print(f"验证样本: {X_val.shape[0]}")
-    print(f"测试样本: {X_test.shape[0]}")
-    
-    # 如果训练样本不足，跳过此窗口
-    if len(X_train) < min_train_samples:
-        print(f"警告: 训练样本不足 ({len(X_train)} < {min_train_samples})，跳过此窗口")
-        return
-    
-    # 特征标准化
-    if standardize:
-        print("对特征进行标准化处理...")
-        scaler = RobustScaler(quantile_range=(5, 95))
-        
-        X_train_scaled = pd.DataFrame(
-            scaler.fit_transform(X_train),
-            index=X_train.index,
-            columns=X_train.columns
-        )
-        
-        X_val_scaled = pd.DataFrame(
-            scaler.transform(X_val),
-            index=X_val.index,
-            columns=X_val.columns
-        )
-        
-        X_test_scaled = pd.DataFrame(
-            scaler.transform(X_test),
-            index=X_test.index,
-            columns=X_test.columns
-        )
-        
-        # 处理极端值
-        clip_threshold = 10.0
-        for col in X_test_scaled.columns:
-            X_test_scaled[col] = X_test_scaled[col].clip(-clip_threshold, clip_threshold)
-            X_val_scaled[col] = X_val_scaled[col].clip(-clip_threshold, clip_threshold)
-        
-        X_train = X_train_scaled
-        X_val = X_val_scaled
-        X_test = X_test_scaled
-    
-    # 创建DMatrix数据
-    dtrain = xgb.DMatrix(X_train.values, label=y_train.values)
-    dval = xgb.DMatrix(X_val.values, label=y_val.values)
-    dtest = xgb.DMatrix(X_test.values, label=y_test.values)
-    
-    # 设置基础参数
-    base_params = {
-        'objective': 'reg:squarederror',
-        'eval_metric': ['rmse', 'mae'],
-        'seed': 42
-    }
-    
-    # 训练模型
-    print("训练模型...")
-    model = xgb.train(
-        base_params,
-        dtrain,
-        num_boost_round=2000,
-        evals=[(dtrain, 'train'), (dval, 'val')],
-        early_stopping_rounds=50,
-        verbose_eval=100
-    )
-    
-    # 在测试集上进行预测
-    test_pred_scaled = model.predict(dtest)
-    test_pred = test_pred_scaled / scale_factor
-    
-    # 计算评估指标
-    if len(y_test) > 0 and not np.all(np.isnan(y_test)) and not np.all(np.isnan(test_pred)):
-        test_mse = mean_squared_error(y_test, test_pred)
-        test_mae = mean_absolute_error(y_test, test_pred)
-        test_r2 = r2_score(y_test, test_pred)
-        test_ic = calculate_ic(test_pred, y_test)
-        
-        # 计算方向准确率
-        valid_mask = ~(np.isnan(y_test) | np.isnan(test_pred))
-        if np.sum(valid_mask) > 0:
-            test_direction_accuracy = np.mean(np.sign(y_test[valid_mask]) == np.sign(test_pred[valid_mask]))
-        else:
-            test_direction_accuracy = np.nan
-        
-        window_metric = {
-            'date': current_date,
-            'train_samples': len(X_train),
-            'test_samples': len(X_test),
-            'mse': test_mse,
-            'mae': test_mae,
-            'r2': test_r2,
-            'ic': test_ic,
-            'direction_accuracy': test_direction_accuracy
-        }
-        
-        all_metrics.append(window_metric)
-        
-        # 保存窗口结果
-        window_results.append({
-            'date': current_date,
-            'features_used': feature_cols,
-            'metrics': window_metric,
-            'feature_importance': model.get_score(importance_type='gain')
-        })
-        
-        print(f"测试集评估指标:")
-        print(f"MSE: {test_mse:.10f}, MAE: {test_mae:.10f}")
-        print(f"R2: {test_r2:.6f}, IC: {test_ic:.6f}")
-        print(f"方向准确率: {test_direction_accuracy:.6f}")
-    
-    # 释放内存
-    del X_train, X_val, X_test, y_train, y_val, y_test, dtrain, dval, dtest
-    del model
-    import gc
-    gc.collect()
-=======
 from scipy import stats
 import skopt
 from skopt.space import Real, Integer, Categorical
@@ -331,7 +18,6 @@
 
 # 忽略XGBoost警告
 warnings.filterwarnings("ignore", category=UserWarning, module="xgboost")
->>>>>>> 187d5af5
 
 def main():
     parser = argparse.ArgumentParser(description='训练XGBoost回归模型，使用滚动窗口方式预测收益率')
@@ -344,10 +30,6 @@
     parser.add_argument('--min-samples', type=int, default=1000, help='最小训练样本数，默认1000')
     parser.add_argument('--standardize', action='store_true', help='是否对特征进行标准化处理，默认开启')
     parser.add_argument('--periods', type=int, default=10, help='计算period_return的周期，默认10')
-<<<<<<< HEAD
-    parser.add_argument('--start-date', type=str, default=None, help='开始日期，格式：YYYY-MM-DD')
-    parser.add_argument('--end-date', type=str, default=None, help='结束日期，格式：YYYY-MM-DD')
-=======
     parser.add_argument('--price-col', type=str, default='mid_price', help='用于计算收益率的价格列，默认mid_price')
     parser.add_argument('--signal-threshold', type=float, default=0, help='信号强度阈值，预测收益率绝对值大于此值才视为有效信号，默认0.0005')
     parser.add_argument('--prob-mapping', type=str, choices=['sigmoid', 'abs', 'custom'], default='sigmoid', 
@@ -357,7 +39,6 @@
     parser.add_argument('--abs-scale', type=float, default=0.001, help='abs方法的固定缩放因子，将预测值除以此值后应用sigmoid，默认0.001')
     parser.add_argument('--loss-function', type=str, choices=['mse', 'direction', 'custom'], default='mse',
                        help='损失函数类型: mse(均方误差)、direction(方向损失)、custom(自定义损失)')
->>>>>>> 187d5af5
     args = parser.parse_args()
     
     # 构建目标变量列名
@@ -370,12 +51,9 @@
     if args.output_dir is None:
         args.output_dir = f"xgboost_reg_results_{args.train_days}_{args.val_days}_{args.test_days}_{datetime.now().strftime('%Y%m%d_%H%M%S')}"
     
-<<<<<<< HEAD
-=======
     print("加载数据...")
     df = pd.read_feather('data_with_factors_and_smoothed.feather')
     
->>>>>>> 187d5af5
     print("注册所有因子...")
     factor_register.register_all_factors()
     
@@ -386,24 +64,13 @@
     print(f"找到 {len(factors_list)} 个因子特征")
     print("因子列表:", factors_list)
     
-    # 获取第一个批次来确定可用的特征
-    reader = pa.ipc.RecordBatchFileReader(pa.memory_map('data_with_factors.feather'))
-    first_batch = reader.get_batch(0).to_pandas()
-    available_factors = [factor for factor in factors_list if factor in first_batch.columns]
+    available_factors = [factor for factor in factors_list if factor in df.columns]
     print(f"数据集中可用的因子: {len(available_factors)}/{len(factors_list)}")
     
     if len(available_factors) == 0:
         print("错误: 数据集中没有可用的因子")
         return
     
-<<<<<<< HEAD
-    print("开始训练XGBoost模型...")
-    start_time = datetime.now()
-    results = train_xgboost_with_bayesian(
-        file_path='data_with_factors.feather',
-        target_col='10period_return',
-        feature_cols=available_factors,
-=======
     print(f"计算{args.periods}period_return...")
     df = FactorsTester.calculate_forward_returns(
         df=df, 
@@ -488,7 +155,6 @@
         target_col=target_col,  # 使用收益率列作为目标
         feature_cols=selected_features,
         direction_col=direction_col,  # 使用方向列进行准确率计算
->>>>>>> 187d5af5
         train_days=args.train_days,
         val_days=args.val_days,
         test_days=args.test_days,
@@ -496,17 +162,12 @@
         n_bayesian_iter=args.n_iter,
         output_dir=args.output_dir,
         standardize=args.standardize,
-<<<<<<< HEAD
-        start_date=args.start_date,
-        end_date=args.end_date
-=======
         signal_threshold=args.signal_threshold,
         prob_mapping=args.prob_mapping,
         prob_threshold=args.prob_threshold,
         prob_scale=args.prob_scale,
         abs_scale=args.abs_scale,
         loss_function=args.loss_function
->>>>>>> 187d5af5
     )
     
     end_time = datetime.now()
@@ -516,8 +177,6 @@
         print("训练失败，可能是由于样本量不足")
         return
     
-<<<<<<< HEAD
-=======
     print("\n整体模型评估结果:")
     print(f"整体R2分数: {results['overall_metrics']['r2_score']:.6f}")
     print(f"整体有效信号比例: {results['overall_metrics']['valid_signal_ratio']:.6f}")
@@ -577,16 +236,11 @@
         # 保存归一化后的特征重要性
         feature_importance.to_csv(f"{args.output_dir}/normalized_feature_importance.csv", index=False)
     
->>>>>>> 187d5af5
     print(f"\n训练总时间: {training_time}")
     print(f"平均每个窗口训练时间: {training_time / len(results['metrics'])}")
     
     print(f"\n结果已保存到 {args.output_dir} 目录")
     print("生成的汇总文件包括:")
-<<<<<<< HEAD
-    print(f"  - {args.output_dir}/all_window_metrics.csv       (每个窗口的基本评估指标)")
-    
-=======
     print(f"  - {args.output_dir}/window_metrics_summary.csv   (所有窗口评估指标的统计摘要)")
     print(f"  - {args.output_dir}/overall_metrics_summary.csv  (整体评估指标汇总)")
     print(f"  - {args.output_dir}/predictions.csv        (包含原始预测、过滤后预测和是否有效信号的完整结果)")
@@ -1250,6 +904,5 @@
     
     return results
 
->>>>>>> 187d5af5
 if __name__ == "__main__":
     main()